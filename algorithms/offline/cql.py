--- conflicted
+++ resolved
@@ -57,8 +57,6 @@
     normalize: bool = True  # Normalize states
     normalize_reward: bool = False  # Normalize reward
     q_n_hidden_layers: int = 3  # Number of hidden layers in Q networks
-<<<<<<< HEAD
-=======
     reward_scale: float = 1.0  # Reward scale for normalization
     reward_bias: float = 0.0  # Reward bias for normalization
 
@@ -68,7 +66,6 @@
     reward_bias: float = -1.0
     policy_log_std_multiplier: float = 1.0
 
->>>>>>> 33eba944
     # Wandb logging
     project: str = "CORL"
     group: str = "CQL-D4RL"
@@ -249,12 +246,7 @@
         min_ret, max_ret = return_reward_range(dataset, max_episode_steps)
         dataset["rewards"] /= max_ret - min_ret
         dataset["rewards"] *= max_episode_steps
-<<<<<<< HEAD
-    elif "antmaze" in env_name:
-        dataset["rewards"] = dataset["rewards"] * 10.0 - 5.0
-=======
     dataset["rewards"] = dataset["rewards"] * reward_scale + reward_bias
->>>>>>> 33eba944
 
 
 def extend_and_repeat(tensor: torch.Tensor, dim: int, repeat: int) -> torch.Tensor:
@@ -415,14 +407,7 @@
 
         self.network = nn.Sequential(*layers)
 
-<<<<<<< HEAD
-        if orthogonal_init:
-            self.network.apply(lambda m: init_module_weights(m, True))
-        else:
-            init_module_weights(self.network[-1], False)
-=======
         init_module_weights(self.network, orthogonal_init)
->>>>>>> 33eba944
 
     def forward(self, observations: torch.Tensor, actions: torch.Tensor) -> torch.Tensor:
         multiple_actions = False
